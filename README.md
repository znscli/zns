--- conflicted
+++ resolved
@@ -13,21 +13,16 @@
 
 ## Installing
 
-<<<<<<< HEAD
-### MacOS
 
-=======
 ### Homebrew
->>>>>>> 2fd92850
 ```sh
 brew install zns
 ```
+
 ### Arch Linux
-
 ```sh
 yay -S zns-bin
 ```
-You can use any other package manager with AUR support or build the package yourself from https://aur.archlinux.org/packages/zns-bin.
 
 ### MacPorts
 ```
